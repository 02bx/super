[package]
name = "super-analyzer"
version = "0.4.1"
authors = [
    "Iban Eguia <razican@protonmail.ch>",
    "Jaime Salas <jaimesr@protonmail.ch>",
    "Bruno Pin <brunoop@protonmail.ch>",
    "Sergio de los Dolores <sergiodlo@protonmail.com>"]
license = "GPL-3.0"
readme = "README.md"
repository = "https://github.com/SUPERAndroidAnalyzer/super"
homepage = "http://superanalyzer.rocks"
description = """\
Secure, Unified, Powerful and Extensible Rust Android Analyzer. Core software\
with CLI.\
"""
keywords = ["Android", "security", "audit", "super", "analyzer"]
categories = ["command-line-utilities", "development-tools"]

<<<<<<< HEAD
[badges]
travis-ci = { repository = "SUPERAndroidAnalyzer/super", branch = "master" }
appveyor = { repository = "Razican/super", branch = "master", service = "github" }
codecov = { repository = "SUPERAndroidAnalyzer/super", branch = "master", service = "github" }
is-it-maintained-issue-resolution = { repository = "SUPERAndroidAnalyzer/super" }
is-it-maintained-open-issues = { repository = "SUPERAndroidAnalyzer/super" }

[[bin]]
name = "super-analyzer"
path = "src/main.rs"

[lib]
name = "super_analyzer_core"
path = "src/lib.rs"

[dependencies]
clap = "2.29.2"
xml-rs = "0.7.0"
serde = "1.0.27"
serde_derive = "1.0.27"
serde_json = "1.0.9"
chrono = { version = "0.4.0", features = ["serde"] }
toml = "0.4.5"
regex = "1.0.0"
lazy_static = "1.0.0"
open = "1.2.1"
bytecount = "0.3.0"
log = "0.4.1"
env_logger = "0.5.0"
error-chain = "0.11.0"
md5 = "0.3.6"
sha1 = "0.6.0"
sha2 = "0.7.0"
abxml = "0.3.0"
handlebars = "0.32.0"
semver = "0.9.0"
hex = "0.3.1"

[target.'cfg(windows)'.dependencies]
colored = { version = "1.6.0", features = ["no-color"] }

[target.'cfg(not(windows))'.dependencies]
colored = "1.6.0"

[build-dependencies]
clap = "2.29.2"

[dev-dependencies]
reqwest = "0.8.4"

[features]
default = ["beta"]
beta = []
unstable = ["beta", "certificate"]
certificate = []

=======
>>>>>>> 4ebf05f5
[package.metadata.deb]
maintainer = "Iban Eguia <razican@protonmail.ch>"
copyright = "2016, Iban Eguia <razican@protonmail.ch>"
license_file = ["LICENSE", "0"]
extended_description = """\
Secure, Unified, Powerful and Extensible Rust Android Analyzer. Core software\
with CLI."""
depends = "libc6, libgcc1, default-jre-headless, bash"
section = "devel"
priority = "optional"
assets = [
    # Executable
    ["target/release/super-analyzer", "usr/bin/", "755"],
    # Completion scripts
    ["target/release/super.bash-completion", "usr/share/bash-completion/completions/", "755"],
    ["target/release/super.fish", "usr/share/fish/vendor_completions.d/", "755"],
    ["target/release/_super", "usr/share/zsh/vendor-completions/", "755"],
    # JD-CMD
    ["vendor/jd-cmd.jar", "usr/share/super-analyzer/vendor/", "755"],
    ["vendor/jd-cmd.LICENSE.txt", "usr/share/super-analyzer/vendor/", "644"],
    # Dex2Jar
    ["vendor/dex2jar-2.1-SNAPSHOT/LICENSE.txt", "usr/share/super-analyzer/vendor/dex2jar-2.1-SNAPSHOT/", "644"],
    ["vendor/dex2jar-2.1-SNAPSHOT/NOTICE.txt", "usr/share/super-analyzer/vendor/dex2jar-2.1-SNAPSHOT/", "644"],
    ["vendor/dex2jar-2.1-SNAPSHOT/d2j-dex2jar.sh", "usr/share/super-analyzer/vendor/dex2jar-2.1-SNAPSHOT/", "755"],
    ["vendor/dex2jar-2.1-SNAPSHOT/d2j_invoke.sh", "usr/share/super-analyzer/vendor/dex2jar-2.1-SNAPSHOT/", "755"],
    ["vendor/dex2jar-2.1-SNAPSHOT/lib/antlr-runtime-3.5.2.jar", "usr/share/super-analyzer/vendor/dex2jar-2.1-SNAPSHOT/lib/", "755"],
    ["vendor/dex2jar-2.1-SNAPSHOT/lib/asm-debug-all-4.1.jar", "usr/share/super-analyzer/vendor/dex2jar-2.1-SNAPSHOT/lib/", "755"],
    ["vendor/dex2jar-2.1-SNAPSHOT/lib/d2j-base-cmd-2.1-SNAPSHOT.jar", "usr/share/super-analyzer/vendor/dex2jar-2.1-SNAPSHOT/lib/", "755"],
    ["vendor/dex2jar-2.1-SNAPSHOT/lib/d2j-jasmin-2.1-SNAPSHOT.jar", "usr/share/super-analyzer/vendor/dex2jar-2.1-SNAPSHOT/lib/", "755"],
    ["vendor/dex2jar-2.1-SNAPSHOT/lib/d2j-smali-2.1-SNAPSHOT.jar", "usr/share/super-analyzer/vendor/dex2jar-2.1-SNAPSHOT/lib/", "755"],
    ["vendor/dex2jar-2.1-SNAPSHOT/lib/dex-ir-2.1-SNAPSHOT.jar", "usr/share/super-analyzer/vendor/dex2jar-2.1-SNAPSHOT/lib/", "755"],
    ["vendor/dex2jar-2.1-SNAPSHOT/lib/dex-reader-2.1-SNAPSHOT.jar", "usr/share/super-analyzer/vendor/dex2jar-2.1-SNAPSHOT/lib/", "755"],
    ["vendor/dex2jar-2.1-SNAPSHOT/lib/dex-reader-api-2.1-SNAPSHOT.jar", "usr/share/super-analyzer/vendor/dex2jar-2.1-SNAPSHOT/lib/", "755"],
    ["vendor/dex2jar-2.1-SNAPSHOT/lib/dex-tools-2.1-SNAPSHOT.jar", "usr/share/super-analyzer/vendor/dex2jar-2.1-SNAPSHOT/lib/", "755"],
    ["vendor/dex2jar-2.1-SNAPSHOT/lib/dex-translator-2.1-SNAPSHOT.jar", "usr/share/super-analyzer/vendor/dex2jar-2.1-SNAPSHOT/lib/", "755"],
    ["vendor/dex2jar-2.1-SNAPSHOT/lib/dex-writer-2.1-SNAPSHOT.jar", "usr/share/super-analyzer/vendor/dex2jar-2.1-SNAPSHOT/lib/", "755"],
    ["vendor/dex2jar-2.1-SNAPSHOT/lib/dx-1.7.jar", "usr/share/super-analyzer/vendor/dex2jar-2.1-SNAPSHOT/lib/", "755"],
    #CSS
    ["templates/super/css/androidstudio.css", "usr/share/super-analyzer/templates/super/css/", "644"],
    ["templates/super/css/style.css", "usr/share/super-analyzer/templates/super/css/", "644"],
    # Images
    ["templates/super/img/folder-icon.png", "usr/share/super-analyzer/templates/super/img/", "644"],
    ["templates/super/img/java-icon.png", "usr/share/super-analyzer/templates/super/img/", "644"],
    ["templates/super/img/xml-icon.png", "usr/share/super-analyzer/templates/super/img/", "644"],
    ["templates/super/img/report.png", "usr/share/super-analyzer/vendor/results_template/img/", "644"],
    ["templates/super/img/logo.svg", "usr/share/super-analyzer/templates/super/img/", "644"],
    # JavaScript
    ["templates/super/js/highlight.js.LICENSE", "usr/share/super-analyzer/templates/super/js/", "644"],
    ["templates/super/js/highlight.pack.js", "usr/share/super-analyzer/templates/super/js/", "644"],
    ["templates/super/js/jquery-3.2.0.slim.min.js", "usr/share/super-analyzer/templates/super/js/", "644"],
    ["templates/super/js/src_nav.js", "usr/share/super-analyzer/templates/super/js/", "644"],
    # templates
    ["templates/super/code.hbs", "usr/share/super-analyzer/templates/super/", "644"],
    ["templates/super/report.hbs", "usr/share/super-analyzer/templates/super/", "644"],
    ["templates/super/src.hbs", "usr/share/super-analyzer/templates/super/", "644"],
    ["templates/super/vulnerability.hbs", "usr/share/super-analyzer/templates/super/", "644"],
    # Config
    ["rules.json", "etc/super-analyzer/", "644"],
    ["config.toml", "etc/super-analyzer/", "644"],
    ["config.toml.sample", "etc/super-analyzer/", "644"],
    # README
    ["README.md", "usr/share/doc/super-analyzer/README.md", "644"],
]

[badges]
travis-ci = { repository = "SUPERAndroidAnalyzer/super", branch = "master" }
appveyor = { repository = "Razican/super", branch = "master", service = "github" }
codecov = { repository = "SUPERAndroidAnalyzer/super", branch = "master", service = "github" }
is-it-maintained-issue-resolution = { repository = "SUPERAndroidAnalyzer/super" }
is-it-maintained-open-issues = { repository = "SUPERAndroidAnalyzer/super" }
maintenance = { status = "experimental" }

[[bin]]
name = "super-analyzer"
path = "src/main.rs"

[lib]
name = "super_analyzer_core"
path = "src/lib.rs"

[dependencies]
failure = "0.1.1"
failure_derive = "0.1.1"
clap = "2.30.0"
xml-rs = "0.7.0"
serde = "1.0.27"
serde_derive = "1.0.27"
serde_json = "1.0.9"
chrono = { version = "0.4.0", features = ["serde"] }
toml = "0.4.5"
regex = "1.0.0"
lazy_static = "1.0.0"
open = "1.2.1"
bytecount = "0.3.1"
log = "0.4.1"
env_logger = "0.5.3"
md5 = "0.3.6"
sha1 = "0.6.0"
sha2 = "0.7.0"
abxml = "0.4.1"
handlebars = "0.32.0"
semver = "0.9.0"
hex = "0.3.1"
num_cpus = "1.8.0"

[target.'cfg(windows)'.dependencies]
colored = { version = "1.6.0", features = ["no-color"] }

[target.'cfg(not(windows))'.dependencies]
colored = "1.6.0"

[build-dependencies]
clap = "2.30.0"

[dev-dependencies]
reqwest = "0.8.5"

[features]
default = ["beta"]
beta = []
unstable = ["beta", "certificate"]
certificate = []

# The release profile, used for `cargo build`.
[profile.dev]
incremental = true
opt-level = 1
debug = true
rpath = false
lto = false
debug-assertions = true
panic = 'unwind'

# The release profile, used for `cargo build --release`.
[profile.release]
incremental = false
opt-level = 3
debug = false
rpath = false
codegen-units = 1
lto = true
debug-assertions = false
panic = 'unwind'<|MERGE_RESOLUTION|>--- conflicted
+++ resolved
@@ -17,13 +17,13 @@
 keywords = ["Android", "security", "audit", "super", "analyzer"]
 categories = ["command-line-utilities", "development-tools"]
 
-<<<<<<< HEAD
 [badges]
 travis-ci = { repository = "SUPERAndroidAnalyzer/super", branch = "master" }
 appveyor = { repository = "Razican/super", branch = "master", service = "github" }
 codecov = { repository = "SUPERAndroidAnalyzer/super", branch = "master", service = "github" }
 is-it-maintained-issue-resolution = { repository = "SUPERAndroidAnalyzer/super" }
 is-it-maintained-open-issues = { repository = "SUPERAndroidAnalyzer/super" }
+maintenance = { status = "experimental" }
 
 [[bin]]
 name = "super-analyzer"
@@ -34,7 +34,9 @@
 path = "src/lib.rs"
 
 [dependencies]
-clap = "2.29.2"
+failure = "0.1.1"
+failure_derive = "0.1.1"
+clap = "2.30.0"
 xml-rs = "0.7.0"
 serde = "1.0.27"
 serde_derive = "1.0.27"
@@ -44,17 +46,17 @@
 regex = "1.0.0"
 lazy_static = "1.0.0"
 open = "1.2.1"
-bytecount = "0.3.0"
+bytecount = "0.3.1"
 log = "0.4.1"
-env_logger = "0.5.0"
-error-chain = "0.11.0"
+env_logger = "0.5.3"
 md5 = "0.3.6"
 sha1 = "0.6.0"
 sha2 = "0.7.0"
-abxml = "0.3.0"
+abxml = "0.4.1"
 handlebars = "0.32.0"
 semver = "0.9.0"
 hex = "0.3.1"
+num_cpus = "1.8.0"
 
 [target.'cfg(windows)'.dependencies]
 colored = { version = "1.6.0", features = ["no-color"] }
@@ -63,10 +65,10 @@
 colored = "1.6.0"
 
 [build-dependencies]
-clap = "2.29.2"
+clap = "2.30.0"
 
 [dev-dependencies]
-reqwest = "0.8.4"
+reqwest = "0.8.5"
 
 [features]
 default = ["beta"]
@@ -74,8 +76,6 @@
 unstable = ["beta", "certificate"]
 certificate = []
 
-=======
->>>>>>> 4ebf05f5
 [package.metadata.deb]
 maintainer = "Iban Eguia <razican@protonmail.ch>"
 copyright = "2016, Iban Eguia <razican@protonmail.ch>"
@@ -140,65 +140,6 @@
     ["README.md", "usr/share/doc/super-analyzer/README.md", "644"],
 ]
 
-[badges]
-travis-ci = { repository = "SUPERAndroidAnalyzer/super", branch = "master" }
-appveyor = { repository = "Razican/super", branch = "master", service = "github" }
-codecov = { repository = "SUPERAndroidAnalyzer/super", branch = "master", service = "github" }
-is-it-maintained-issue-resolution = { repository = "SUPERAndroidAnalyzer/super" }
-is-it-maintained-open-issues = { repository = "SUPERAndroidAnalyzer/super" }
-maintenance = { status = "experimental" }
-
-[[bin]]
-name = "super-analyzer"
-path = "src/main.rs"
-
-[lib]
-name = "super_analyzer_core"
-path = "src/lib.rs"
-
-[dependencies]
-failure = "0.1.1"
-failure_derive = "0.1.1"
-clap = "2.30.0"
-xml-rs = "0.7.0"
-serde = "1.0.27"
-serde_derive = "1.0.27"
-serde_json = "1.0.9"
-chrono = { version = "0.4.0", features = ["serde"] }
-toml = "0.4.5"
-regex = "1.0.0"
-lazy_static = "1.0.0"
-open = "1.2.1"
-bytecount = "0.3.1"
-log = "0.4.1"
-env_logger = "0.5.3"
-md5 = "0.3.6"
-sha1 = "0.6.0"
-sha2 = "0.7.0"
-abxml = "0.4.1"
-handlebars = "0.32.0"
-semver = "0.9.0"
-hex = "0.3.1"
-num_cpus = "1.8.0"
-
-[target.'cfg(windows)'.dependencies]
-colored = { version = "1.6.0", features = ["no-color"] }
-
-[target.'cfg(not(windows))'.dependencies]
-colored = "1.6.0"
-
-[build-dependencies]
-clap = "2.30.0"
-
-[dev-dependencies]
-reqwest = "0.8.5"
-
-[features]
-default = ["beta"]
-beta = []
-unstable = ["beta", "certificate"]
-certificate = []
-
 # The release profile, used for `cargo build`.
 [profile.dev]
 incremental = true
