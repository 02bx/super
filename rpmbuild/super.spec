<<<<<<< HEAD
Name:    super
Version: 0.4.0
=======
Name:    super-analyzer
Version: 0.3.1
>>>>>>> e9c4cce4
Release: 1%{?dist}
Summary: Secure, Unified, Powerful and Extensible Rust Android Analyzer.
URL:     http://superanalyzer.rocks/
License: GPLv3+

Source0: https://github.com/SUPERAndroidAnalyzer/super/archive/%{version}.tar.gz
Requires: java-1.8.0-openjdk-headless, bash

%description
Secure, Unified, Powerful and Extensible Rust Android Analyzer.

%prep
%autosetup
/usr/bin/curl https://sh.rustup.rs -sSf | sh -s -- -y

%build
~/.cargo/bin/cargo build --release

%install
mkdir -p %{buildroot}%{_bindir}
mkdir -p %{buildroot}%{_datadir}/bash-completion/completions
mkdir -p %{buildroot}%{_datadir}/fish/vendor_completions.d
mkdir -p %{buildroot}%{_datadir}/zsh/site-functions
mkdir -p %{buildroot}%{_datadir}/%{name}/templates/%{name}/css
mkdir -p %{buildroot}%{_datadir}/%{name}/templates/%{name}/img
mkdir -p %{buildroot}%{_datadir}/%{name}/templates/%{name}/js
mkdir -p %{buildroot}%{_datadir}/%{name}/vendor/dex2jar-2.1-SNAPSHOT/lib
mkdir -p %{buildroot}%{_sysconfdir}/%{name}/
mkdir -p %{buildroot}%{_defaultdocdir}/%{name}/
install -p -d -m 755 %{buildroot}%{_datadir}/%{name}
install -p -m 755 target/release/%{name} %{buildroot}%{_bindir}/
install -p -m 755 target/release/%{name}.bash-completion %{buildroot}%{_datadir}/bash-completion/completions/
install -p -m 755 target/release/%{name}.fish %{buildroot}%{_datadir}/fish/vendor_completions.d/
install -p -m 755 target/release/_%{name} %{buildroot}%{_datadir}/zsh/site-functions/
install -p -m 755 -D vendor/dex2jar-2.1-SNAPSHOT/lib/* %{buildroot}%{_datadir}/%{name}/vendor/dex2jar-2.1-SNAPSHOT/lib/
install -p -m 755 -D vendor/dex2jar-2.1-SNAPSHOT/*.sh %{buildroot}%{_datadir}/%{name}/vendor/dex2jar-2.1-SNAPSHOT/
install -p -m 644 -D vendor/dex2jar-2.1-SNAPSHOT/LICENSE.txt %{buildroot}%{_datadir}/%{name}/vendor/dex2jar-2.1-SNAPSHOT/
install -p -m 644 -D templates/%{name}/css/* %{buildroot}%{_datadir}/%{name}/templates/%{name}/css/
install -p -m 644 -D templates/%{name}/img/* %{buildroot}%{_datadir}/%{name}/templates/%{name}/img/
install -p -m 644 -D templates/%{name}/js/* %{buildroot}%{_datadir}/%{name}/templates/%{name}/js/
install -p -m 644 -D templates/%{name}/*.hbs %{buildroot}%{_datadir}/%{name}/templates/%{name}/
install -p -m 755 -D vendor/*.jar %{buildroot}%{_datadir}/%{name}/vendor/
install -p -m 644 -D vendor/*.txt %{buildroot}%{_datadir}/%{name}/vendor/
install -p -m 644 rules.json %{buildroot}%{_sysconfdir}/%{name}/
install -p -m 644 config.toml %{buildroot}%{_sysconfdir}/%{name}/
install -p -m 644 config.toml.sample %{buildroot}%{_sysconfdir}/%{name}/
install -p -m 644 README.md %{buildroot}%{_defaultdocdir}/%{name}/

%files
%doc README.md
%license LICENSE
%{_bindir}/*
%{_datadir}/*
%config(noreplace) %{_sysconfdir}/*

%changelog<|MERGE_RESOLUTION|>--- conflicted
+++ resolved
@@ -1,10 +1,5 @@
-<<<<<<< HEAD
-Name:    super
+Name:    super-analyzer
 Version: 0.4.0
-=======
-Name:    super-analyzer
-Version: 0.3.1
->>>>>>> e9c4cce4
 Release: 1%{?dist}
 Summary: Secure, Unified, Powerful and Extensible Rust Android Analyzer.
 URL:     http://superanalyzer.rocks/
